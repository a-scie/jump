--- conflicted
+++ resolved
@@ -54,89 +54,5 @@
           cd dist
           sha256sum --check *.sha256
           rm *.sha256
-<<<<<<< HEAD
-      - name: Python Example (Pants)
-        if: contains(matrix.examples, 'python')
-        run: |
-          set -x
-          examples/prepare.sh python
-          dist/scie-jump* examples/python/lift.${{ matrix.arch }}.json
-          
-          touch BUILDROOT
-          time RUST_LOG=trace ./scie-pants --no-pantsd -V
-          time RUST_LOG=debug ./scie-pants --no-pantsd -V
-          
-          # Use the built-in BusyBox functionality via env var.
-          SCIE_BOOT=repl ./scie-pants -c 'from pants.util import strutil; print(strutil.__file__)'
-      - name: Java Example (Coursier)
-        if: contains(matrix.examples, 'java')
-        run: |
-          set -x
-          if [ "windows-2022" == "${{ matrix.os }}" ]; then
-            pwsh examples/prepare.ps1 java
-          else
-            examples/prepare.sh java
-          fi
-          dist/scie-jump* examples/java/lift.${{ matrix.arch }}.json
-
-          # Verify arbitrary json is allowed and preserved outside the root "scie" key.
-          test "3more" = "$(
-            SCIE=inspect ./coursier | jq -r '(.custom.arbitrary | tostring) + .more[1]'
-          )"
-
-          # Verify byte-wise identical pack -> split -> pack round tripping.
-          SCIE=split ./coursier split
-          sha256sum coursier* > split/coursier.sha256sum
-          cd split && ./scie-jump
-          sha256sum --check coursier.sha256sum
-          sha256sum coursier* ../coursier*
-          cd .. && rm -rf split
-
-          time RUST_LOG=debug ./coursier version
-          time ./coursier java-home
-          time ./coursier launch org.pantsbuild:jar-tool:0.0.17 \
-            -M org.pantsbuild.tools.jar.Main -- -h
-      - name: Node Example (npm and cowsay)
-        if: contains(matrix.examples, 'node')
-        run: |
-          set -x
-          if [ "windows-2022" == "${{ matrix.os }}" ]; then
-            pwsh examples/prepare.ps1 node
-            npm_exe=npm.exe
-          else
-            examples/prepare.sh node
-            npm_exe=npm
-          fi
-          dist/scie-jump* examples/node/lift.${{ matrix.arch }}.json
-          
-          # Get help on scie boot commands.          
-          SCIE=help ./node.js
-
-          # Verify byte-wise identical pack -> split -> pack round tripping.
-          SCIE=split ./node.js split
-          sha256sum node.js* > split/node.js.sha256sum
-          cd split && ./scie-jump
-          sha256sum --check node.js.sha256sum
-          sha256sum node.js* ../node.js*
-          cd .. && rm -rf split
-
-          # Use the built-in BusyBox functionality via binary base name.
-          cd examples/node && ln ../../node.js ${npm_exe}
-          ./npm install cowsay
-          
-          # Build a scie from another scie's tip-embedded scie-jump.
-          SCIE=boot-pack ../../node.js cowsay-lift.${{ matrix.arch }}.json
-          rm -rf npm node_modules* package*.json
-          ./cowsay.js -b 'All the binaries belong to us!'
-          
-          # Verify byte-wise identical pack -> split -> pack round tripping.
-          SCIE=split ./cowsay.js split
-          sha256sum cowsay.js* > split/cowsay.js.sha256sum
-          cd split && ./scie-jump
-          sha256sum --check cowsay.js.sha256sum
-          sha256sum cowsay.js* ../cowsay.js*
-          cd .. && rm -rf split
-=======
       - name: Integration Tests
-        run: examples/run.sh ${{ join(matrix.examples, ' ') }}
->>>>>>> edfc60df
+        run: examples/run.sh ${{ join(matrix.examples, ' ') }}