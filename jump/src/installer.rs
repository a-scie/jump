// Copyright 2022 Science project contributors.
// Licensed under the Apache License, Version 2.0 (see LICENSE).

use std::fs::{OpenOptions, Permissions};
use std::io::{Cursor, Read, Seek, SeekFrom};
use std::path::Path;

use logging_timer::time;

use crate::atomic::{atomic_path, Target};
use crate::config::{ArchiveType, Compression, FileType};
use crate::context::FileEntry;
use crate::fingerprint;

fn check_hash<R: Read + Seek>(
    file_type: &str,
    mut bytes: R,
    expected_hash: &str,
    dst: &Path,
) -> Result<R, String> {
    let (size, actual_hash) = fingerprint::digest_reader(&mut bytes)?;
    if expected_hash != actual_hash.as_str() {
        return Err(format!(
            "The {file_type} destination {dst} of size {size} had unexpected hash: {actual_hash}",
            dst = dst.display(),
        ));
    } else {
        // TODO(John Sirois): Hash in-line with extraction.
        bytes
            .seek(SeekFrom::Start(0))
            .map_err(|e| format!("Failed to re-wind {file_type} after hashing: {e}"))?;
        debug!(
            "The {file_type} destination {dst} of size {size} had expected hash",
            dst = dst.display()
        );
        Ok(bytes)
    }
}

#[time("debug")]
fn unpack_tar<R: Read>(archive_type: ArchiveType, tar_stream: R, dst: &Path) -> Result<(), String> {
    let mut tar = tar::Archive::new(tar_stream);
    tar.unpack(dst)
        .map_err(|e| format!("Failed to unpack {archive_type:?}: {e}"))
}

#[time(debug)]
fn unpack_archive<R: Read + Seek, T, F>(
    archive: ArchiveType,
    bytes_source: F,
    expected_hash: &str,
    dst: &Path,
) -> Result<Option<T>, String>
where
    F: FnOnce() -> Result<(R, T), String>,
{
    atomic_path(dst, Target::Directory, |work_dir| {
        let (bytes, result) = bytes_source()?;
        let hashed_bytes = check_hash(archive.as_ext(), bytes, expected_hash, dst)?;
        match archive {
            ArchiveType::Zip => {
                let mut zip = zip::ZipArchive::new(hashed_bytes)
                    .map_err(|e| format!("Failed to open {archive:?}: {e}"))?;
                zip.extract(work_dir)
                    .map_err(|e| format!("Failed to extract {archive:?}: {e}"))
            }
            ArchiveType::Tar => unpack_tar(archive, hashed_bytes, work_dir),
            ArchiveType::CompressedTar(Compression::Bzip2) => {
                let bzip2_decoder = bzip2::read::BzDecoder::new(hashed_bytes);
                unpack_tar(archive, bzip2_decoder, work_dir)
            }
            ArchiveType::CompressedTar(Compression::Gzip) => {
                let gz_decoder = flate2::read::GzDecoder::new(hashed_bytes);
                unpack_tar(archive, gz_decoder, work_dir)
            }
            ArchiveType::CompressedTar(Compression::Xz) => {
                let xz_decoder = xz2::read::XzDecoder::new(hashed_bytes);
                unpack_tar(archive, xz_decoder, work_dir)
            }
            ArchiveType::CompressedTar(Compression::Zlib) => {
                let zlib_decoder = flate2::read::ZlibDecoder::new(hashed_bytes);
                unpack_tar(archive, zlib_decoder, work_dir)
            }
            ArchiveType::CompressedTar(Compression::Zstd) => {
                let zstd_decoder = zstd::stream::Decoder::new(hashed_bytes).map_err(|e| {
                    format!(
                        "Failed to create a zstd decoder for unpacking to {dst}: {e}",
                        dst = dst.display()
                    )
                })?;
                unpack_tar(archive, zstd_decoder, work_dir)
            }
        }?;
        Ok::<T, String>(result)
    })
}

#[cfg(not(target_family = "unix"))]
fn executable_permissions() -> Option<Permissions> {
    None
}

#[cfg(target_family = "unix")]
fn executable_permissions() -> Option<Permissions> {
    use std::os::unix::fs::PermissionsExt;
    Some(Permissions::from_mode(0o755))
}

#[time("debug")]
fn unpack_blob<R: Read + Seek, T, F>(
    executable: bool,
    bytes_source: F,
    expected_hash: &str,
    dst: &Path,
) -> Result<Option<T>, String>
where
    F: FnOnce() -> Result<(R, T), String>,
{
    atomic_path(dst, Target::File, |blob_dst| {
        let (bytes, result) = bytes_source()?;
        let mut hashed_bytes = check_hash("blob", bytes, expected_hash, dst)?;
        let mut blob_out = OpenOptions::new()
            .write(true)
            .create_new(true)
            .open(blob_dst)
            .map_err(|e| {
                format!(
                    "Failed to open blob destination {blob_dst} for writing: {e}",
                    blob_dst = blob_dst.display()
                )
            })?;
        if executable {
            if let Some(permissions) = executable_permissions() {
                blob_out.set_permissions(permissions).map_err(|e| {
                    format!(
                        "Failed to set executable premissions on {dst}: {e}",
                        dst = dst.display()
                    )
                })?;
            }
        }
        std::io::copy(&mut hashed_bytes, &mut blob_out)
            .map(|_| ())
            .map_err(|e| format!("Failed to unpack blob to {dst}: {e}", dst = dst.display()))?;
        Ok::<T, String>(result)
    })
}

fn unpack<R: Read + Seek, T, F>(
    file_type: FileType,
    executable: bool,
    bytes: F,
    expected_hash: &str,
    dst: &Path,
) -> Result<Option<T>, String>
where
    F: FnOnce() -> Result<(R, T), String>,
{
    match file_type {
        FileType::Archive(archive_type) => unpack_archive(archive_type, bytes, expected_hash, dst),
        FileType::Blob => unpack_blob(executable, bytes, expected_hash, dst),
        FileType::Directory => unpack_archive(ArchiveType::Zip, bytes, expected_hash, dst),
    }
}

#[time("debug")]
pub(crate) fn install(files: &[FileEntry], payload: &[u8]) -> Result<(), String> {
    let mut scie_tote = vec![];
    let mut location = 0;
    for file_entry in files {
        let advance = match file_entry {
            FileEntry::Skip(size) => *size,
            FileEntry::Install((file, dst)) => {
                if file.size == 0 {
                    scie_tote.push((file, file.file_type, dst.clone()));
                } else {
                    let bytes = &payload[location..(location + file.size)];
                    unpack(
                        file.file_type,
                        file.executable.unwrap_or(false),
                        || Ok((Cursor::new(bytes), ())),
                        file.hash.as_str(),
                        dst,
                    )?;
                }
                file.size
            }
            FileEntry::LoadAndInstall((binding, file, dst)) => {
                let buffer_source = || {
                    info!(
                        "Loading {file} via {exe:?}...",
                        file = file.name,
                        exe = binding.exe
                    );
                    let mut buffer = tempfile::tempfile().map_err(|e| {
                        format!(
                            "Failed to establish a temporary file buffer for loading {file:?} via \
                            {binding:?}: {e}"
                        )
                    })?;
                    let mut child = binding.spawn_stdout(vec![file.name.as_str()].as_slice())?;
                    let mut stdout = child.stdout.take().ok_or_else(|| {
                        format!("Failed to grab stdout attempting to load {file:?} via binding.")
                    })?;
                    std::io::copy(&mut stdout, &mut buffer)
                        .map_err(|e| format!("Failed to load {file:?} via {binding:?}: {e}"))?;
                    buffer.seek(SeekFrom::Start(0)).map_err(|e| {
                        format!(
                            "Failed to re-wind temp file for reading {file:?} loaded by \
                            {binding:?}: {e}"
                        )
                    })?;
                    Ok((buffer, child))
                };
<<<<<<< HEAD
                if let Some(mut child) = unpack(
                    file.file_type,
                    file.executable.unwrap_or(false),
                    buffer_source,
                    file.hash.as_str(),
                    dst,
                )? {
                    let exit_status = child.wait().map_err(|e| format!("{e}"))?;
=======
                if let Some(mut child) =
                    unpack(file.file_type, buffer_source, file.hash.as_str(), dst)?
                {
                    let exit_status = child.wait().map_err(|e| {
                        format!(
                            "Failed to await termination of {binding:?} when loading {file:?}: {e}"
                        )
                    })?;
>>>>>>> d8b31a54
                    if !exit_status.success() {
                        return Err(format!("Failed to load file {file:?}: {exit_status:?}"));
                    }
                }
                0
            }
            FileEntry::ScieTote((tote_file, entries)) => {
                let scie_tote_tmpdir = tempfile::TempDir::new().map_err(|e| {
                    format!(
                        "Failed to create a temporary directory to extract the scie-tote to: {e}"
                    )
                })?;
                let scie_tote_path = scie_tote_tmpdir.path().join(&tote_file.name);
                let bytes = &payload[location..(location + tote_file.size)];
                unpack(
                    tote_file.file_type,
                    tote_file.executable.unwrap_or(false),
                    || Ok((Cursor::new(bytes), ())),
                    tote_file.hash.as_str(),
                    &scie_tote_path,
                )?;
                for (file, dst) in entries {
                    let scie_tote_src = || {
                        let src_path = scie_tote_path.join(&file.name);
                        let file = std::fs::File::open(&src_path).map_err(|e| {
                            format!(
                                "Failed to open {file:?} at {src} from the unpacked scie-tote: {e}",
                                src = src_path.display()
                            )
                        })?;
                        Ok((file, ()))
                    };
                    unpack(
                        file.file_type,
                        file.executable.unwrap_or(false),
                        scie_tote_src,
                        file.hash.as_str(),
                        dst,
                    )?;
                }
                tote_file.size
            }
        };
        location += advance;
    }

    Ok(())
}<|MERGE_RESOLUTION|>--- conflicted
+++ resolved
@@ -212,7 +212,6 @@
                     })?;
                     Ok((buffer, child))
                 };
-<<<<<<< HEAD
                 if let Some(mut child) = unpack(
                     file.file_type,
                     file.executable.unwrap_or(false),
@@ -220,17 +219,11 @@
                     file.hash.as_str(),
                     dst,
                 )? {
-                    let exit_status = child.wait().map_err(|e| format!("{e}"))?;
-=======
-                if let Some(mut child) =
-                    unpack(file.file_type, buffer_source, file.hash.as_str(), dst)?
-                {
                     let exit_status = child.wait().map_err(|e| {
                         format!(
                             "Failed to await termination of {binding:?} when loading {file:?}: {e}"
                         )
                     })?;
->>>>>>> d8b31a54
                     if !exit_status.success() {
                         return Err(format!("Failed to load file {file:?}: {exit_status:?}"));
                     }
